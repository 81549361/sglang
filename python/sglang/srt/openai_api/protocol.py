# Copyright 2023-2024 SGLang Team
# Licensed under the Apache License, Version 2.0 (the "License");
# you may not use this file except in compliance with the License.
# You may obtain a copy of the License at
#
#     http://www.apache.org/licenses/LICENSE-2.0
#
# Unless required by applicable law or agreed to in writing, software
# distributed under the License is distributed on an "AS IS" BASIS,
# WITHOUT WARRANTIES OR CONDITIONS OF ANY KIND, either express or implied.
# See the License for the specific language governing permissions and
# limitations under the License.
# ==============================================================================
"""Pydantic models for OpenAI API protocol"""

import time
from typing import Dict, List, Optional, Union

from pydantic import BaseModel, Field
from typing_extensions import Literal


class ModelCard(BaseModel):
    """Model cards."""

    id: str
    object: str = "model"
    created: int = Field(default_factory=lambda: int(time.time()))
    owned_by: str = "sglang"
    root: Optional[str] = None


class ModelList(BaseModel):
    """Model list consists of model cards."""

    object: str = "list"
    data: List[ModelCard] = Field(default_factory=list)


class ErrorResponse(BaseModel):
    object: str = "error"
    message: str
    type: str
    param: Optional[str] = None
    code: int


class LogProbs(BaseModel):
    text_offset: List[int] = Field(default_factory=list)
    token_logprobs: List[Optional[float]] = Field(default_factory=list)
    tokens: List[str] = Field(default_factory=list)
    top_logprobs: List[Optional[Dict[str, float]]] = Field(default_factory=list)


class TopLogprob(BaseModel):
    token: str
    bytes: List[int]
    logprob: float


class ChatCompletionTokenLogprob(BaseModel):
    token: str
    bytes: List[int]
    logprob: float
    top_logprobs: List[TopLogprob]


class ChoiceLogprobs(BaseModel):
    # build for v1/chat/completions response
    content: List[ChatCompletionTokenLogprob]


class UsageInfo(BaseModel):
    prompt_tokens: int = 0
    total_tokens: int = 0
    completion_tokens: Optional[int] = 0
    # only used to return cached tokens when --enable-cache-report is set
    prompt_tokens_details: Optional[Dict[str, int]] = None


class StreamOptions(BaseModel):
    include_usage: Optional[bool] = False


class JsonSchemaResponseFormat(BaseModel):
    name: str
    description: Optional[str] = None
    # use alias to workaround pydantic conflict
    schema_: Optional[Dict[str, object]] = Field(alias="schema", default=None)
    strict: Optional[bool] = False


class FileRequest(BaseModel):
    # https://platform.openai.com/docs/api-reference/files/create
    file: bytes  # The File object (not file name) to be uploaded
    purpose: str = (
        "batch"  # The intended purpose of the uploaded file, default is "batch"
    )


class FileResponse(BaseModel):
    id: str
    object: str = "file"
    bytes: int
    created_at: int
    filename: str
    purpose: str


class FileDeleteResponse(BaseModel):
    id: str
    object: str = "file"
    deleted: bool


class BatchRequest(BaseModel):
    input_file_id: (
        str  # The ID of an uploaded file that contains requests for the new batch
    )
    endpoint: str  # The endpoint to be used for all requests in the batch
    completion_window: str  # The time frame within which the batch should be processed
    metadata: Optional[dict] = None  # Optional custom metadata for the batch


class BatchResponse(BaseModel):
    id: str
    object: str = "batch"
    endpoint: str
    errors: Optional[dict] = None
    input_file_id: str
    completion_window: str
    status: str = "validating"
    output_file_id: Optional[str] = None
    error_file_id: Optional[str] = None
    created_at: int
    in_progress_at: Optional[int] = None
    expires_at: Optional[int] = None
    finalizing_at: Optional[int] = None
    completed_at: Optional[int] = None
    failed_at: Optional[int] = None
    expired_at: Optional[int] = None
    cancelling_at: Optional[int] = None
    cancelled_at: Optional[int] = None
    request_counts: Optional[dict] = None
    metadata: Optional[dict] = None


class CompletionRequest(BaseModel):
    # Ordered by official OpenAI API documentation
    # https://platform.openai.com/docs/api-reference/completions/create
    model: str
    prompt: Union[List[int], List[List[int]], str, List[str]]
    best_of: Optional[int] = None
    echo: bool = False
    frequency_penalty: float = 0.0
    logit_bias: Optional[Dict[str, float]] = None
    logprobs: Optional[int] = None
    max_tokens: int = 16
    n: int = 1
    presence_penalty: float = 0.0
    seed: Optional[int] = None
    stop: Optional[Union[str, List[str]]] = None
    stream: bool = False
    stream_options: Optional[StreamOptions] = None
    suffix: Optional[str] = None
    temperature: float = 1.0
    top_p: float = 1.0
    user: Optional[str] = None

    # Extra parameters for SRT backend only and will be ignored by OpenAI models.
    json_schema: Optional[str] = None
    regex: Optional[str] = None
    min_tokens: int = 0
<<<<<<< HEAD
    repetition_penalty: Optional[float] = 1.0
    stop_token_ids: Optional[List[int]] = Field(default_factory=list)
    min_p: float = 0.0
    dry_multiplier: float = 0.0
    dry_base: float = 0.0
    dry_allowed_length: int = 2
    dry_penalty_last_n: int = 0
    dry_sequence_breakers: Optional[List[str]] = []
    xtc_threshold: float = 0.1
    xtc_probability: float = 0.0
    no_stop_trim: Union[bool, List[bool]] = False
=======
    repetition_penalty: float = 1.0
    stop_token_ids: Optional[List[int]] = None
    no_stop_trim: bool = False
    ignore_eos: bool = False
    skip_special_tokens: bool = True
>>>>>>> fed4c694


class CompletionResponseChoice(BaseModel):
    index: int
    text: str
    logprobs: Optional[LogProbs] = None
    finish_reason: Optional[str] = None
    matched_stop: Union[None, int, str] = None


class CompletionResponse(BaseModel):
    id: str
    object: str = "text_completion"
    created: int = Field(default_factory=lambda: int(time.time()))
    model: str
    choices: List[CompletionResponseChoice]
    usage: UsageInfo


class CompletionResponseStreamChoice(BaseModel):
    index: int
    text: str
    logprobs: Optional[LogProbs] = None
    finish_reason: Optional[str] = None
    matched_stop: Union[None, int, str] = None


class CompletionStreamResponse(BaseModel):
    id: str
    object: str = "text_completion"
    created: int = Field(default_factory=lambda: int(time.time()))
    model: str
    choices: List[CompletionResponseStreamChoice]
    usage: Optional[UsageInfo] = None


class ChatCompletionMessageContentTextPart(BaseModel):
    type: Literal["text"]
    text: str


class ChatCompletionMessageContentImageURL(BaseModel):
    url: str
    detail: Optional[Literal["auto", "low", "high"]] = "auto"


class ChatCompletionMessageContentImagePart(BaseModel):
    type: Literal["image_url"]
    image_url: ChatCompletionMessageContentImageURL
    modalities: Optional[Literal["image", "multi-images", "video"]] = "image"


ChatCompletionMessageContentPart = Union[
    ChatCompletionMessageContentTextPart, ChatCompletionMessageContentImagePart
]


class ChatCompletionMessageGenericParam(BaseModel):
    role: Literal["system", "assistant", "tool"]
    content: Union[str, List[ChatCompletionMessageContentTextPart]]


class ChatCompletionMessageUserParam(BaseModel):
    role: Literal["user"]
    content: Union[str, List[ChatCompletionMessageContentPart]]


ChatCompletionMessageParam = Union[
    ChatCompletionMessageGenericParam, ChatCompletionMessageUserParam
]


class ResponseFormat(BaseModel):
    type: Literal["text", "json_object", "json_schema"]
    json_schema: Optional[JsonSchemaResponseFormat] = None


class ChatCompletionRequest(BaseModel):
    # Ordered by official OpenAI API documentation
    # https://platform.openai.com/docs/api-reference/chat/create
    messages: List[ChatCompletionMessageParam]
    model: str
    frequency_penalty: float = 0.0
    logit_bias: Optional[Dict[str, float]] = None
    logprobs: bool = False
    top_logprobs: Optional[int] = None
    max_tokens: Optional[int] = None
    n: int = 1
    presence_penalty: float = 0.0
    response_format: Optional[ResponseFormat] = None
    seed: Optional[int] = None
    stop: Optional[Union[str, List[str]]] = None
    stream: bool = False
    stream_options: Optional[StreamOptions] = None
    temperature: float = 0.7
    top_p: float = 1.0
    user: Optional[str] = None

    # Extra parameters for SRT backend only and will be ignored by OpenAI models.
    regex: Optional[str] = None
<<<<<<< HEAD
    min_tokens: Optional[int] = 0
    repetition_penalty: Optional[float] = 1.0
    stop_token_ids: Optional[List[int]] = Field(default_factory=list)
    min_p: float = 0.0
    dry_multiplier: float = 0.0
    dry_base: float = 0.0
    dry_allowed_length: int = 2
    dry_penalty_last_n: int = 0
    dry_sequence_breakers: Optional[List[str]] = []
    xtc_threshold: float = 0.1
    xtc_probability: float = 0.0
=======
    min_tokens: int = 0
    repetition_penalty: float = 1.0
    stop_token_ids: Optional[List[int]] = None
    no_stop_trim: bool = False
>>>>>>> fed4c694
    ignore_eos: bool = False
    skip_special_tokens: bool = True


class ChatMessage(BaseModel):
    role: Optional[str] = None
    content: Optional[str] = None


class ChatCompletionResponseChoice(BaseModel):
    index: int
    message: ChatMessage
    logprobs: Optional[Union[LogProbs, ChoiceLogprobs]] = None
    finish_reason: str
    matched_stop: Union[None, int, str] = None


class ChatCompletionResponse(BaseModel):
    id: str
    object: str = "chat.completion"
    created: int = Field(default_factory=lambda: int(time.time()))
    model: str
    choices: List[ChatCompletionResponseChoice]
    usage: UsageInfo


class DeltaMessage(BaseModel):
    role: Optional[str] = None
    content: Optional[str] = None


class ChatCompletionResponseStreamChoice(BaseModel):
    index: int
    delta: DeltaMessage
    logprobs: Optional[Union[LogProbs, ChoiceLogprobs]] = None
    finish_reason: Optional[str] = None
    matched_stop: Union[None, int, str] = None


class ChatCompletionStreamResponse(BaseModel):
    id: str
    object: str = "chat.completion.chunk"
    created: int = Field(default_factory=lambda: int(time.time()))
    model: str
    choices: List[ChatCompletionResponseStreamChoice]
    usage: Optional[UsageInfo] = None


class EmbeddingRequest(BaseModel):
    # Ordered by official OpenAI API documentation
    # https://platform.openai.com/docs/api-reference/embeddings/create
    input: Union[List[int], List[List[int]], str, List[str]]
    model: str
    encoding_format: str = "float"
    dimensions: int = None
    user: Optional[str] = None


class EmbeddingObject(BaseModel):
    embedding: List[float]
    index: int
    object: str = "embedding"


class EmbeddingResponse(BaseModel):
    data: List[EmbeddingObject]
    model: str
    object: str = "list"
    usage: Optional[UsageInfo] = None<|MERGE_RESOLUTION|>--- conflicted
+++ resolved
@@ -171,9 +171,11 @@
     json_schema: Optional[str] = None
     regex: Optional[str] = None
     min_tokens: int = 0
-<<<<<<< HEAD
-    repetition_penalty: Optional[float] = 1.0
-    stop_token_ids: Optional[List[int]] = Field(default_factory=list)
+    repetition_penalty: float = 1.0
+    stop_token_ids: Optional[List[int]] = None
+    no_stop_trim: bool = False
+    ignore_eos: bool = False
+    skip_special_tokens: bool = True
     min_p: float = 0.0
     dry_multiplier: float = 0.0
     dry_base: float = 0.0
@@ -182,14 +184,6 @@
     dry_sequence_breakers: Optional[List[str]] = []
     xtc_threshold: float = 0.1
     xtc_probability: float = 0.0
-    no_stop_trim: Union[bool, List[bool]] = False
-=======
-    repetition_penalty: float = 1.0
-    stop_token_ids: Optional[List[int]] = None
-    no_stop_trim: bool = False
-    ignore_eos: bool = False
-    skip_special_tokens: bool = True
->>>>>>> fed4c694
 
 
 class CompletionResponseChoice(BaseModel):
@@ -290,10 +284,10 @@
 
     # Extra parameters for SRT backend only and will be ignored by OpenAI models.
     regex: Optional[str] = None
-<<<<<<< HEAD
-    min_tokens: Optional[int] = 0
-    repetition_penalty: Optional[float] = 1.0
-    stop_token_ids: Optional[List[int]] = Field(default_factory=list)
+    min_tokens: int = 0
+    repetition_penalty: float = 1.0
+    stop_token_ids: Optional[List[int]] = None
+    no_stop_trim: bool = False
     min_p: float = 0.0
     dry_multiplier: float = 0.0
     dry_base: float = 0.0
@@ -302,12 +296,6 @@
     dry_sequence_breakers: Optional[List[str]] = []
     xtc_threshold: float = 0.1
     xtc_probability: float = 0.0
-=======
-    min_tokens: int = 0
-    repetition_penalty: float = 1.0
-    stop_token_ids: Optional[List[int]] = None
-    no_stop_trim: bool = False
->>>>>>> fed4c694
     ignore_eos: bool = False
     skip_special_tokens: bool = True
 
