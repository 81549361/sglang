--- conflicted
+++ resolved
@@ -176,23 +176,14 @@
     min_tokens: int = 0
     repetition_penalty: Optional[float] = 1.0
     stop_token_ids: Optional[List[int]] = Field(default_factory=list)
-<<<<<<< HEAD
-<<<<<<< HEAD
-=======
->>>>>>> 736bbae2
     min_p: float = 0.0
     dry_multiplier: float = 0.0
     dry_base: float = 0.0
     dry_allowed_length: int = 2
     dry_penalty_last_n: int = 0
     dry_sequence_breakers: Optional[List[str]] = []
-<<<<<<< HEAD
-=======
-=======
->>>>>>> 736bbae2
     no_stop_trim: Union[bool, List[bool]] = False
 
->>>>>>> b7d0559496569a7210de911cb0b23faf384d0bba
 
 class CompletionResponseChoice(BaseModel):
     index: int
@@ -295,23 +286,14 @@
     min_tokens: Optional[int] = 0
     repetition_penalty: Optional[float] = 1.0
     stop_token_ids: Optional[List[int]] = Field(default_factory=list)
-<<<<<<< HEAD
-<<<<<<< HEAD
-=======
->>>>>>> 736bbae2
     min_p: float = 0.0
     dry_multiplier: float = 0.0
     dry_base: float = 0.0
     dry_allowed_length: int = 2
     dry_penalty_last_n: int = 0
     dry_sequence_breakers: Optional[List[str]] = []
-<<<<<<< HEAD
-=======
-=======
->>>>>>> 736bbae2
     ignore_eos: bool = False
 
->>>>>>> b7d0559496569a7210de911cb0b23faf384d0bba
 
 class ChatMessage(BaseModel):
     role: Optional[str] = None
