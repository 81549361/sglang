--- conflicted
+++ resolved
@@ -118,7 +118,6 @@
                     f"min_new_tokens must be in (0, max_new_tokens({self.max_new_tokens})], got "
                     f"{self.min_new_tokens}."
                 )
-<<<<<<< HEAD
         if self.dry_multiplier is not None and self.dry_multiplier > 0.0:
             if self.dry_multiplier < 0:
                 raise ValueError(
@@ -128,10 +127,8 @@
                 raise ValueError(
                     f"dry_allowed_length must be at least 0, got {self.dry_allowed_length}."
                 )
-=======
         if self.regex is not None and self.json_schema is not None:
             raise ValueError("regex and json_schema cannot be both set.")
->>>>>>> ab4a83b2
 
     def normalize(self, tokenizer):
         # Process stop strings
