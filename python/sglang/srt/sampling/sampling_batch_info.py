from __future__ import annotations

import dataclasses
from typing import TYPE_CHECKING, List, Optional

import torch

import sglang.srt.sampling.penaltylib as penaltylib
from sglang.srt.constrained import RegexGuide

if TYPE_CHECKING:
    from sglang.srt.managers.schedule_batch import ScheduleBatch


@dataclasses.dataclass
class SamplingBatchInfo:
    # Batched sampling params
    temperatures: torch.Tensor
    top_ps: torch.Tensor
    top_ks: torch.Tensor
    min_ps: torch.Tensor

    # All requests use greedy sampling
    is_all_greedy: bool

    # Dispatch in CUDA graph
    need_min_p_sampling: bool

    # Bias Tensors
    vocab_size: int
    logit_bias: torch.Tensor = None
    vocab_mask: torch.Tensor = None

    # FSM states
    regex_fsms: List[RegexGuide] = None
    regex_fsm_states: List[int] = None

    # Penalizer
    penalizer_orchestrator: Optional[penaltylib.BatchedPenalizerOrchestrator] = None
    linear_penalties: Optional[torch.Tensor] = None
    scaling_penalties: Optional[torch.Tensor] = None

    # Device
    device: str = "cuda"

    @classmethod
    def from_schedule_batch(
        cls,
        batch: ScheduleBatch,
        vocab_size: int,
        disable_penalizer: bool,
    ):
        reqs = batch.reqs
        device = batch.device
        temperatures = (
            torch.tensor(
                [r.sampling_params.temperature for r in reqs],
                dtype=torch.float,
            )
            .view(-1, 1)
            .to(device, non_blocking=True)
        )
        top_ps = torch.tensor(
            [r.sampling_params.top_p for r in reqs], dtype=torch.float
        ).to(device, non_blocking=True)
        top_ks = torch.tensor(
            [r.sampling_params.top_k for r in reqs], dtype=torch.int32
        ).to(device, non_blocking=True)
        min_ps = torch.tensor(
            [r.sampling_params.min_p for r in reqs], dtype=torch.float
        ).to(device, non_blocking=True)

        ret = cls(
            temperatures=temperatures,
            top_ps=top_ps,
            top_ks=top_ks,
            min_ps=min_ps,
            need_min_p_sampling=any(r.sampling_params.min_p > 0 for r in reqs),
            is_all_greedy=top_ks.max().item() <= 1,
            vocab_size=vocab_size,
            device=device,
        )
        # TODO (lianmin): `need_min_p_sampling` needs to be updated in filter and merge.

        # Each penalizers will do nothing if they evaluate themselves as not required by looking at
        # the sampling_params of the requests (See {_is_required()} of each penalizers). So this
        # should not add hefty computation overhead other than simple checks.
        #
        # While we choose not to even create the class instances if they are not required, this
        # could add additional complexity to the {ScheduleBatch} class, especially we need to
<<<<<<< HEAD
        # handle {filter_batch()} and {merge()} cases as well.
        ret.penalizer_orchestrator = penaltylib.BatchedPenalizerOrchestrator(
            vocab_size=vocab_size,
            batch=batch,
            device="cuda",
            Penalizers={
                penaltylib.BatchedFrequencyPenalizer,
                penaltylib.BatchedMinNewTokensPenalizer,
                penaltylib.BatchedPresencePenalizer,
                penaltylib.BatchedRepetitionPenalizer,
                penaltylib.BatchedDryPenalizer,
            },
        )
=======
        # handle {filter_batch()} and {merge_batch()} cases as well.
        if disable_penalizer:
            ret.penalizer_orchestrator = None
        else:
            ret.penalizer_orchestrator = penaltylib.BatchedPenalizerOrchestrator(
                vocab_size=vocab_size,
                batch=batch,
                device=batch.device,
                Penalizers={
                    penaltylib.BatchedFrequencyPenalizer,
                    penaltylib.BatchedMinNewTokensPenalizer,
                    penaltylib.BatchedPresencePenalizer,
                    penaltylib.BatchedRepetitionPenalizer,
                },
            )
>>>>>>> b7d05594

        # Handle logit bias but only allocate when needed
        ret.logit_bias = None

        return ret

    def __len__(self):
        return len(self.temperatures)

    def update_penalties(self):
        if not self.penalizer_orchestrator:
            return

        self.scaling_penalties = None
        self.linear_penalties = None

        for penalizer in self.penalizer_orchestrator.penalizers.values():
            if not penalizer.is_prepared():
                continue

            if isinstance(penalizer, penaltylib.BatchedRepetitionPenalizer):
                self.scaling_penalties = penalizer.cumulated_repetition_penalties
            else:
                if self.linear_penalties is None:
                    bs = self.penalizer_orchestrator.batch.batch_size()
                    self.linear_penalties = torch.zeros(
                        (bs, self.vocab_size),
                        dtype=torch.float32,
                        device=self.device,
                    )
                self.linear_penalties = penalizer.apply(self.linear_penalties)

    def update_regex_vocab_mask(self):
        has_regex = self.regex_fsms and any(regex_fsm for regex_fsm in self.regex_fsms)
        if not has_regex:
            self.vocab_mask = None
            return

        self.vocab_mask = torch.zeros(
            len(self.temperatures),
            self.vocab_size,
            dtype=torch.bool,
            device=self.device,
        )
        for i, regex_fsm in enumerate(self.regex_fsms):
            if regex_fsm is not None:
                self.vocab_mask[i].fill_(1)
                self.vocab_mask[i][
                    regex_fsm.get_next_instruction(self.regex_fsm_states[i]).tokens
                ] = 0

    def filter_batch(self, unfinished_indices: List[int], new_indices: torch.Tensor):
        if self.penalizer_orchestrator:
            self.penalizer_orchestrator.filter(unfinished_indices, new_indices)

        for item in [
            "temperatures",
            "top_ps",
            "top_ks",
            "min_ps",
            "logit_bias",
        ]:
            value = getattr(self, item, None)
            if value is not None:  # logit_bias can be None
                setattr(self, item, value[new_indices])

    @staticmethod
    def merge_bias_tensor(
        lhs: torch.Tensor,
        rhs: torch.Tensor,
        bs1: int,
        bs2: int,
        device: str,
        default: int = 0,
    ):
        # bias tensor can be None
        if lhs is not None or rhs is not None:
            shape, dtype = None, None
            if lhs is not None:
                shape, dtype = lhs.shape[1:], lhs.dtype
            else:
                shape, dtype = rhs.shape[1:], rhs.dtype
            with torch.dtype(dtype):
                if lhs is None:
                    lhs = torch.empty((bs1, *shape), device=device).fill_(default)
                if rhs is None:
                    rhs = torch.empty((bs2, *shape), device=device).fill_(default)
            return torch.cat([lhs, rhs])

        return None

    def merge_batch(self, other: "SamplingBatchInfo"):
        if self.penalizer_orchestrator:
            self.penalizer_orchestrator.merge(other.penalizer_orchestrator)

        for item in [
            "temperatures",
            "top_ps",
            "top_ks",
            "min_ps",
        ]:
            self_val = getattr(self, item, None)
            other_val = getattr(other, item, None)
            setattr(self, item, torch.concat([self_val, other_val]))

        self.is_all_greedy = self.is_all_greedy and other.is_all_greedy
        self.logit_bias = SamplingBatchInfo.merge_bias_tensor(
            self.logit_bias, other.logit_bias, len(self), len(other), self.device
        )

    def copy(self):
        return SamplingBatchInfo(
            temperatures=self.temperatures,
            top_ps=self.top_ps,
            top_ks=self.top_ks,
            min_ps=self.min_ps,
            is_all_greedy=self.is_all_greedy,
            need_min_p_sampling=self.need_min_p_sampling,
            vocab_size=self.vocab_size,
            device=self.device,
        )

    def to(self, device: str):
        for item in [
            "temperatures",
            "top_ps",
            "top_ks",
            "min_ps",
        ]:
            value = getattr(self, item)
            setattr(self, item, value.to(device, non_blocking=True))<|MERGE_RESOLUTION|>--- conflicted
+++ resolved
@@ -88,21 +88,6 @@
         #
         # While we choose not to even create the class instances if they are not required, this
         # could add additional complexity to the {ScheduleBatch} class, especially we need to
-<<<<<<< HEAD
-        # handle {filter_batch()} and {merge()} cases as well.
-        ret.penalizer_orchestrator = penaltylib.BatchedPenalizerOrchestrator(
-            vocab_size=vocab_size,
-            batch=batch,
-            device="cuda",
-            Penalizers={
-                penaltylib.BatchedFrequencyPenalizer,
-                penaltylib.BatchedMinNewTokensPenalizer,
-                penaltylib.BatchedPresencePenalizer,
-                penaltylib.BatchedRepetitionPenalizer,
-                penaltylib.BatchedDryPenalizer,
-            },
-        )
-=======
         # handle {filter_batch()} and {merge_batch()} cases as well.
         if disable_penalizer:
             ret.penalizer_orchestrator = None
@@ -116,9 +101,9 @@
                     penaltylib.BatchedMinNewTokensPenalizer,
                     penaltylib.BatchedPresencePenalizer,
                     penaltylib.BatchedRepetitionPenalizer,
+                    penaltylib.BatchedDryPenalizer,
                 },
             )
->>>>>>> b7d05594
 
         # Handle logit bias but only allocate when needed
         ret.logit_bias = None
