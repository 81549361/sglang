from __future__ import annotations

import dataclasses
import logging
import threading
from typing import TYPE_CHECKING, Callable, List, Optional

import torch

import sglang.srt.sampling.penaltylib as penaltylib

logger = logging.getLogger(__name__)


if TYPE_CHECKING:
    from sglang.srt.managers.schedule_batch import ScheduleBatch


@dataclasses.dataclass
class SamplingBatchInfo:
    # Batched sampling params
    temperatures: torch.Tensor
    top_ps: torch.Tensor
    top_ks: torch.Tensor
    min_ps: torch.Tensor

    # All requests use greedy sampling
    is_all_greedy: bool

    # Dispatch in CUDA graph
    need_min_p_sampling: bool

    # Bias Tensors
    vocab_size: int
    grammars: Optional[List] = None
    sampling_info_done: Optional[threading.Event] = None
    logit_bias: torch.Tensor = None
    vocab_mask: Optional[torch.Tensor] = None
    apply_mask: Optional[Callable[[torch.Tensor, torch.Tensor], None]] = None

    # Penalizer
    penalizer_orchestrator: Optional[penaltylib.BatchedPenalizerOrchestrator] = None
    linear_penalties: Optional[torch.Tensor] = None
    scaling_penalties: Optional[torch.Tensor] = None

    # Device
    device: str = "cuda"

    @classmethod
    def from_schedule_batch(
        cls, batch: ScheduleBatch, vocab_size: int, enable_overlap_schedule: bool
    ):
        reqs = batch.reqs
        device = batch.device
        temperatures = (
            torch.tensor(
                [r.sampling_params.temperature for r in reqs],
                dtype=torch.float,
            )
            .view(-1, 1)
            .to(device, non_blocking=True)
        )
        top_ps = torch.tensor(
            [r.sampling_params.top_p for r in reqs], dtype=torch.float
        ).to(device, non_blocking=True)
        top_ks = torch.tensor(
            [r.sampling_params.top_k for r in reqs], dtype=torch.int32
        ).to(device, non_blocking=True)
        min_ps = torch.tensor(
            [r.sampling_params.min_p for r in reqs], dtype=torch.float
        ).to(device, non_blocking=True)

        ret = cls(
            temperatures=temperatures,
            top_ps=top_ps,
            top_ks=top_ks,
            min_ps=min_ps,
            need_min_p_sampling=any(r.sampling_params.min_p > 0 for r in reqs),
            is_all_greedy=all(r.sampling_params.top_k <= 1 for r in reqs),
            vocab_size=vocab_size,
            device=device,
        )
        # TODO (lianmin): `need_min_p_sampling` needs to be updated in filter and merge.

        if enable_overlap_schedule:
            # TODO (lianmin): Some penalizers such as frequency and presence depend on model outputs,
            # so it is kind of tricky to make it work with overlap scheduler.
            # It requires correcly updating the penalty logits before the sampling and syncing the events.
            # We will support them later.
            penalizers = {
                penaltylib.BatchedMinNewTokensPenalizer,
            }
            if (
                any(req.sampling_params.frequency_penalty != 0.0 for req in reqs)
                or any(req.sampling_params.presence_penalty != 0.0 for req in reqs)
                or any(req.sampling_params.repetition_penalty != 1.0 for req in reqs)
            ):
                logger.warning(
                    "frequency_penalty, presence_penalty, and repetition_penalty are not supported "
                    "when using the default overlap scheduler. They will be ignored. "
                    "Please add `--disable-overlap` when launching the server if you need these features. "
                    "The speed will be slower in that case."
                )
        else:
            penalizers = {
                penaltylib.BatchedFrequencyPenalizer,
                penaltylib.BatchedMinNewTokensPenalizer,
                penaltylib.BatchedPresencePenalizer,
                penaltylib.BatchedRepetitionPenalizer,
            }

        # Each penalizers will do nothing if they evaluate themselves as not required by looking at
        # the sampling_params of the requests (See {_is_required()} of each penalizers). So this
        # should not add hefty computation overhead other than simple checks.
        #
        # While we choose not to even create the class instances if they are not required, this
        # could add additional complexity to the {ScheduleBatch} class, especially we need to
        # handle {filter_batch()} and {merge_batch()} cases as well.
<<<<<<< HEAD
        if disable_penalizer:
            ret.penalizer_orchestrator = None
        else:
            ret.penalizer_orchestrator = penaltylib.BatchedPenalizerOrchestrator(
                vocab_size=vocab_size,
                batch=batch,
                device=batch.device,
                Penalizers={
                    penaltylib.BatchedXTCPenalizer,
                    penaltylib.BatchedFrequencyPenalizer,
                    penaltylib.BatchedMinNewTokensPenalizer,
                    penaltylib.BatchedPresencePenalizer,
                    penaltylib.BatchedRepetitionPenalizer,
                    penaltylib.BatchedDryPenalizer,
                },
            )
=======
        ret.penalizer_orchestrator = penaltylib.BatchedPenalizerOrchestrator(
            vocab_size=vocab_size,
            batch=batch,
            device=batch.device,
            Penalizers=penalizers,
        )
>>>>>>> fed4c694

        # Handle logit bias but only allocate when needed
        ret.logit_bias = None

        return ret

    def __len__(self):
        return len(self.temperatures)

    def update_penalties(self):
        self.scaling_penalties = None
        self.linear_penalties = None

        for penalizer in self.penalizer_orchestrator.penalizers.values():
            if not penalizer.is_prepared():
                continue

            if isinstance(penalizer, penaltylib.BatchedRepetitionPenalizer):
                self.scaling_penalties = penalizer.cumulated_repetition_penalties
            else:
                if self.linear_penalties is None:
                    bs = self.penalizer_orchestrator.batch.batch_size()
                    self.linear_penalties = torch.zeros(
                        (bs, self.vocab_size),
                        dtype=torch.float32,
                        device=self.device,
                    )
                self.linear_penalties = penalizer.apply(self.linear_penalties)

    def update_regex_vocab_mask(self):
        if not self.grammars:
            self.vocab_mask = None
            self.apply_mask = None
            return

        # find a grammar from the list
        grammar = next(grammar for grammar in self.grammars if grammar)

        # maybe we can reuse the existing mask?
        self.vocab_mask = grammar.allocate_vocab_mask(
            vocab_size=self.vocab_size,
            batch_size=len(self.temperatures),
            device=self.device,
        )
        self.apply_mask = type(grammar).apply_vocab_mask  # force to use static method

        for i, grammar in enumerate(self.grammars):
            if grammar is not None:
                try:
                    grammar.fill_vocab_mask(self.vocab_mask, i)
                except RuntimeError:
                    continue

    def filter_batch(self, unfinished_indices: List[int], new_indices: torch.Tensor):
        self.penalizer_orchestrator.filter(unfinished_indices, new_indices)

        for item in [
            "temperatures",
            "top_ps",
            "top_ks",
            "min_ps",
            "logit_bias",
        ]:
            value = getattr(self, item, None)
            if value is not None:  # logit_bias can be None
                setattr(self, item, value[new_indices])

    @staticmethod
    def merge_bias_tensor(
        lhs: torch.Tensor,
        rhs: torch.Tensor,
        bs1: int,
        bs2: int,
        device: str,
        default: int = 0,
    ):
        # bias tensor can be None
        if lhs is not None or rhs is not None:
            shape, dtype = None, None
            if lhs is not None:
                shape, dtype = lhs.shape[1:], lhs.dtype
            else:
                shape, dtype = rhs.shape[1:], rhs.dtype
            with torch.dtype(dtype):
                if lhs is None:
                    lhs = torch.empty((bs1, *shape), device=device).fill_(default)
                if rhs is None:
                    rhs = torch.empty((bs2, *shape), device=device).fill_(default)
            return torch.cat([lhs, rhs])

        return None

    def merge_batch(self, other: "SamplingBatchInfo"):
        self.penalizer_orchestrator.merge(other.penalizer_orchestrator)

        for item in [
            "temperatures",
            "top_ps",
            "top_ks",
            "min_ps",
        ]:
            self_val = getattr(self, item, None)
            other_val = getattr(other, item, None)
            setattr(self, item, torch.concat([self_val, other_val]))

        self.is_all_greedy = self.is_all_greedy and other.is_all_greedy
        self.logit_bias = SamplingBatchInfo.merge_bias_tensor(
            self.logit_bias, other.logit_bias, len(self), len(other), self.device
        )<|MERGE_RESOLUTION|>--- conflicted
+++ resolved
@@ -107,6 +107,7 @@
                 penaltylib.BatchedMinNewTokensPenalizer,
                 penaltylib.BatchedPresencePenalizer,
                 penaltylib.BatchedRepetitionPenalizer,
+                penaltylib.BatchedDryPenalizer,
             }
 
         # Each penalizers will do nothing if they evaluate themselves as not required by looking at
@@ -116,31 +117,12 @@
         # While we choose not to even create the class instances if they are not required, this
         # could add additional complexity to the {ScheduleBatch} class, especially we need to
         # handle {filter_batch()} and {merge_batch()} cases as well.
-<<<<<<< HEAD
-        if disable_penalizer:
-            ret.penalizer_orchestrator = None
-        else:
-            ret.penalizer_orchestrator = penaltylib.BatchedPenalizerOrchestrator(
-                vocab_size=vocab_size,
-                batch=batch,
-                device=batch.device,
-                Penalizers={
-                    penaltylib.BatchedXTCPenalizer,
-                    penaltylib.BatchedFrequencyPenalizer,
-                    penaltylib.BatchedMinNewTokensPenalizer,
-                    penaltylib.BatchedPresencePenalizer,
-                    penaltylib.BatchedRepetitionPenalizer,
-                    penaltylib.BatchedDryPenalizer,
-                },
-            )
-=======
         ret.penalizer_orchestrator = penaltylib.BatchedPenalizerOrchestrator(
             vocab_size=vocab_size,
             batch=batch,
             device=batch.device,
             Penalizers=penalizers,
         )
->>>>>>> fed4c694
 
         # Handle logit bias but only allocate when needed
         ret.logit_bias = None
