--- conflicted
+++ resolved
@@ -305,11 +305,7 @@
     Execute a shell command and return the process handle
 
     Args:
-<<<<<<< HEAD
-        command: Shell command as a string (can include line continuations)
-=======
         command: Shell command as a string (can include \\ line continuations)
->>>>>>> fed4c694
     Returns:
         subprocess.Popen: Process handle
     """
